--- conflicted
+++ resolved
@@ -613,317 +613,147 @@
                 self.test_labels[index // self.step * self.win_size:index // self.step * self.win_size + self.win_size])
 
 
-# class UEAloader(Dataset):
-#     """
-#     用于处理以下数据集的Dataset类：
-#         时间序列分类档案库 (www.timeseriesclassification.com)
-#     参数：
-#         limit_size: float类型，范围(0, 1)，用于调试时限制数据集大小
-#     属性：
-#         all_df: (num_samples * seq_len, num_columns) 数据框，按整数索引索引，多个行对应同一个索引（样本）。
-#             每一行是一个时间步；每一列包含元数据（例如时间戳）或特征。
-#         feature_df: (num_samples * seq_len, feat_dim) 数据框；包含`all_df`中对应选定特征的列子集
-#         feature_names: `feature_df`中包含的列名（与feature_df.columns相同）
-#         all_IDs: (num_samples,) 包含在`all_df`/`feature_df`中的ID序列（与all_df.index.unique()相同）
-#         labels_df: (num_samples, num_labels) 每个样本标签的pandas DataFrame
-#         max_seq_len: 最大序列（时间序列）长度。如果为None，将使用脚本参数`max_seq_len`。
-#             （此外，脚本参数会覆盖此属性）
-#     """
-#
-#     def __init__(self, args, root_path, file_list=None, limit_size=None, flag=None):
-#         """
-#         初始化UEA数据加载器
-#         关键步骤：
-#         1. 加载数据：从.ts文件加载原始数据
-#         2. 样本ID提取：获取所有唯一的样本ID
-#         3. 数据集限制：支持调试时使用部分数据
-#         4. 特征设置：使用所有列作为特征
-#         5. 标准化：对数据进行标准化处理
-#         """
-#         self.args = args
-#         self.root_path = root_path
-#         self.flag = flag
-#
-#         # 1. 加载数据：从.ts文件加载原始数据
-#         self.all_df, self.labels_df = self.load_all(root_path, file_list=file_list, flag=flag)
-#
-#         # 2. 获取样本ID：所有样本ID（整数索引 0 ... num_samples-1）
-#         self.all_IDs = self.all_df.index.unique()
-#
-#         # 3. 限制数据集大小（用于调试）
-#         if limit_size is not None:
-#             if limit_size > 1:
-#                 limit_size = int(limit_size)
-#             else:  # 如果在(0, 1]范围内，解释为比例
-#                 limit_size = int(limit_size * len(self.all_IDs))
-#             self.all_IDs = self.all_IDs[:limit_size]
-#             self.all_df = self.all_df.loc[self.all_IDs]
-#
-#         # 4. 使用所有特征
-#         self.feature_names = self.all_df.columns
-#         self.feature_df = self.all_df
-#
-#         # 5. 数据预处理：标准化
-#         normalizer = Normalizer()
-#         self.feature_df = normalizer.normalize(self.feature_df)
-#         print(len(self.all_IDs))
-#
-#     def load_all(self, root_path, file_list=None, flag=None):
-#         """
-#         从`root_path`中包含的ts文件加载数据集到数据框中，可选择从`pattern`中选择
-#         参数：
-#             root_path: 包含所有单独.ts文件的目录
-#             file_list: 可选地，提供`root_path`内要考虑的文件路径列表。
-#                 否则，将使用整个`root_path`内容。
-#         返回：
-#             all_df: 包含指定文件所有数据的单个（可能连接的）数据框
-#             labels_df: 包含每个样本标签的数据框
-#         """
-#         # 选择训练和评估的路径
-#         if file_list is None:
-#             data_paths = glob.glob(os.path.join(root_path, '*'))  # 所有路径的列表
-#         else:
-#             data_paths = [os.path.join(root_path, p) for p in file_list]
-#         if len(data_paths) == 0:
-#             raise Exception('未找到文件: {}'.format(os.path.join(root_path, '*')))
-#         if flag is not None:
-#             data_paths = list(filter(lambda x: re.search(flag, x), data_paths))
-#         input_paths = [p for p in data_paths if os.path.isfile(p) and p.endswith('.ts')]
-#         if len(input_paths) == 0:
-#             pattern='*.ts'
-#             raise Exception("使用模式'{}'未找到.ts文件".format(pattern))
-#
-#         # 单个文件包含整个数据集
-#         all_df, labels_df = self.load_single(input_paths[0])
-#
-#         return all_df, labels_df
-#
-#     def load_single(self, filepath):
-#         """
-#         加载单个.ts文件并处理数据
-#         关键处理步骤：
-#         1. 标签处理：将类别标签转换为数字编码
-#         2. 长度检查：处理变长序列问题
-#         3. 数据重构：将数据转换为长格式
-#         4. 缺失值处理：使用插值填充缺失值
-#         """
-#         # 1. 从.ts文件加载数据
-#         df, labels = load_from_tsfile_to_dataframe(filepath, return_separate_X_and_y=True,
-#                                                              replace_missing_vals_with='NaN')
-#
-#         # 2. 处理标签：将类别标签转换为数字编码
-#         labels = pd.Series(labels, dtype="category")
-#         self.class_names = labels.cat.categories  # 获取类别名称
-#         labels_df = pd.DataFrame(labels.cat.codes,
-#                                  dtype=np.int8)  # int8-32在使用nn.CrossEntropyLoss时会产生错误
-#
-#         # 3. 检查序列长度：(num_samples, num_dimensions) 包含每个序列长度的数组
-#         lengths = df.applymap(
-#             lambda x: len(x)).values
-#
-#         # 4. 处理变长序列：检查同一样本的不同维度长度是否不同
-#         horiz_diffs = np.abs(lengths - np.expand_dims(lengths[:, 0], -1))
-#
-#         if np.sum(horiz_diffs) > 0:  # 如果任何行（样本）在不同维度上有不同的长度
-#             df = df.applymap(subsample)  # 进行子采样
-#
-#         # 5. 确定最大序列长度
-#         lengths = df.applymap(lambda x: len(x)).values
-#         vert_diffs = np.abs(lengths - np.expand_dims(lengths[0, :], 0))
-#         if np.sum(vert_diffs) > 0:  # 如果任何列（维度）在不同样本中有不同的长度
-#             self.max_seq_len = int(np.max(lengths[:, 0]))
-#         else:
-#             self.max_seq_len = lengths[0, 0]
-#
-#         # 6. 数据重构：首先为每个样本创建一个(seq_len, feat_dim)数据框，按单个整数索引（样本的"ID"）
-#         # 然后连接成(num_samples * seq_len, feat_dim)数据框，多行对应样本索引
-#         # （即与此项目中所有数据集相同的方案）
-#
-#         df = pd.concat((pd.DataFrame({col: df.loc[row, col] for col in df.columns}).reset_index(drop=True).set_index(
-#             pd.Series(lengths[row, 0] * [row])) for row in range(df.shape[0])), axis=0)
-#
-#         # 7. 处理缺失值：替换NaN值
-#         grp = df.groupby(by=df.index)
-#         df = grp.transform(interpolate_missing)
-#
-#         return df, labels_df
-#
-#     def instance_norm(self, case):
-#         """
-#         实例标准化：对特定数据集进行特殊的实例标准化
-#         特点：对EthanolConcentration数据集进行特殊的数值稳定性处理
-#         """
-#         if self.root_path.count('EthanolConcentration') > 0:  # 为数值稳定性进行特殊处理
-#             mean = case.mean(0, keepdim=True)
-#             case = case - mean
-#             stdev = torch.sqrt(torch.var(case, dim=1, keepdim=True, unbiased=False) + 1e-5)
-#             case /= stdev
-#             return case
-#         else:
-#             return case
-#
-#     def __getitem__(self, ind):
-#         """
-#         获取单个样本的数据
-#         关键特点：
-#         1. 按索引获取：通过样本ID获取对应的特征和标签
-#         2. 数据增强：支持训练时的数据增强
-#         3. 格式转换：将numpy数组转换为torch张量
-#         """
-#         # 1. 获取特征和标签
-#         batch_x = self.feature_df.loc[self.all_IDs[ind]].values
-#         labels = self.labels_df.loc[self.all_IDs[ind]].values
-#
-#         # 2. 数据增强（仅在训练时且增强比例大于0）
-#         if self.flag == "TRAIN" and self.args.augmentation_ratio > 0:
-#             num_samples = len(self.all_IDs)
-#             num_columns = self.feature_df.shape[1]
-#             seq_len = int(self.feature_df.shape[0] / num_samples)
-#
-#             # 重塑为3D格式进行增强
-#             batch_x = batch_x.reshape((1, seq_len, num_columns))
-#             batch_x, labels, augmentation_tags = run_augmentation_single(batch_x, labels, self.args)
-#
-#             batch_x = batch_x.reshape((1 * seq_len, num_columns))
-#
-#         # 3. 返回标准化后的数据：将numpy数组转换为torch张量
-#         return self.instance_norm(torch.from_numpy(batch_x)), \
-#                torch.from_numpy(labels)
-#
-#     def __len__(self):
-#         """
-#         返回数据集中的样本数量
-#         """
-#         return len(self.all_IDs)
-
 class UEAloader(Dataset):
     """
-    UEA 时间序列分类数据集加载器（.ts 文件）
-    - 兼容 TRAIN/VAL/TEST：其中 VAL 自动映射为 TRAIN（UEA 无 *_VAL.ts）
-    - 大小写不敏感匹配 *_TRAIN.ts / *_TEST.ts
-    - 若按 flag 过滤不到，兜底使用目录下任意 .ts 文件
+    用于处理以下数据集的Dataset类：
+        时间序列分类档案库 (www.timeseriesclassification.com)
+    参数：
+        limit_size: float类型，范围(0, 1)，用于调试时限制数据集大小
+    属性：
+        all_df: (num_samples * seq_len, num_columns) 数据框，按整数索引索引，多个行对应同一个索引（样本）。
+            每一行是一个时间步；每一列包含元数据（例如时间戳）或特征。
+        feature_df: (num_samples * seq_len, feat_dim) 数据框；包含`all_df`中对应选定特征的列子集
+        feature_names: `feature_df`中包含的列名（与feature_df.columns相同）
+        all_IDs: (num_samples,) 包含在`all_df`/`feature_df`中的ID序列（与all_df.index.unique()相同）
+        labels_df: (num_samples, num_labels) 每个样本标签的pandas DataFrame
+        max_seq_len: 最大序列（时间序列）长度。如果为None，将使用脚本参数`max_seq_len`。
+            （此外，脚本参数会覆盖此属性）
     """
 
     def __init__(self, args, root_path, file_list=None, limit_size=None, flag=None):
+        """
+        初始化UEA数据加载器
+        关键步骤：
+        1. 加载数据：从.ts文件加载原始数据
+        2. 样本ID提取：获取所有唯一的样本ID
+        3. 数据集限制：支持调试时使用部分数据
+        4. 特征设置：使用所有列作为特征
+        5. 标准化：对数据进行标准化处理
+        """
         self.args = args
         self.root_path = root_path
-        self.flag = flag  # 可能是 'TRAIN' / 'VAL' / 'TEST'
-
-        # 加载 .ts 数据
+        self.flag = flag
+        
+        # 1. 加载数据：从.ts文件加载原始数据
         self.all_df, self.labels_df = self.load_all(root_path, file_list=file_list, flag=flag)
-
-        # 样本 ID（行索引：0..N-1）
+        
+        # 2. 获取样本ID：所有样本ID（整数索引 0 ... num_samples-1）
         self.all_IDs = self.all_df.index.unique()
 
-        # 可选：限制数据规模（调试用）
+        # 3. 限制数据集大小（用于调试）
         if limit_size is not None:
             if limit_size > 1:
-                limit_n = int(limit_size)
-            else:
-                limit_n = int(limit_size * len(self.all_IDs))
-            self.all_IDs = self.all_IDs[:limit_n]
+                limit_size = int(limit_size)
+            else:  # 如果在(0, 1]范围内，解释为比例
+                limit_size = int(limit_size * len(self.all_IDs))
+            self.all_IDs = self.all_IDs[:limit_size]
             self.all_df = self.all_df.loc[self.all_IDs]
 
-        # 特征名/特征表
+        # 4. 使用所有特征
         self.feature_names = self.all_df.columns
         self.feature_df = self.all_df
 
-        # 标准化
+        # 5. 数据预处理：标准化
         normalizer = Normalizer()
         self.feature_df = normalizer.normalize(self.feature_df)
-
         print(len(self.all_IDs))
 
     def load_all(self, root_path, file_list=None, flag=None):
         """
-        从 root_path 中加载 .ts 文件
-        - VAL -> TRAIN
-        - 文件名匹配大小写不敏感
-        - 匹配不到时兜底：目录下任意 .ts
-        """
-        # 构造候选路径
+        从`root_path`中包含的ts文件加载数据集到数据框中，可选择从`pattern`中选择
+        参数：
+            root_path: 包含所有单独.ts文件的目录
+            file_list: 可选地，提供`root_path`内要考虑的文件路径列表。
+                否则，将使用整个`root_path`内容。
+        返回：
+            all_df: 包含指定文件所有数据的单个（可能连接的）数据框
+            labels_df: 包含每个样本标签的数据框
+        """
+        # 选择训练和评估的路径
         if file_list is None:
-            data_paths = glob.glob(os.path.join(root_path, '*'))
+            data_paths = glob.glob(os.path.join(root_path, '*'))  # 所有路径的列表
         else:
             data_paths = [os.path.join(root_path, p) for p in file_list]
-
         if len(data_paths) == 0:
             raise Exception('未找到文件: {}'.format(os.path.join(root_path, '*')))
-
-        # flag 仅用于挑选 TRAIN/TEST 文件名；UEA 无 VAL，VAL 使用 TRAIN
-        name = None if flag is None else str(flag).upper()
-        if name == 'VAL':
-            name = 'TRAIN'
-
-        if name is not None:
-            data_paths = [p for p in data_paths if re.search(name, os.path.basename(p), re.IGNORECASE)]
-
-        # 仅保留 .ts（大小写不敏感）
-        input_paths = [p for p in data_paths if os.path.isfile(p) and p.lower().endswith('.ts')]
-
-        # 兜底：如果过滤后为空，回退到目录中全部 .ts
+        if flag is not None:
+            data_paths = list(filter(lambda x: re.search(flag, x), data_paths))
+        input_paths = [p for p in data_paths if os.path.isfile(p) and p.endswith('.ts')]
         if len(input_paths) == 0:
-            fallback = [p for p in glob.glob(os.path.join(root_path, '*'))
-                        if os.path.isfile(p) and p.lower().endswith('.ts')]
-            if len(fallback) == 0:
-                raise Exception("目录 '{}' 中未找到任何 .ts 文件".format(root_path))
-            input_paths = fallback
-
-        # 单文件包含整个数据集
+            pattern='*.ts'
+            raise Exception("使用模式'{}'未找到.ts文件".format(pattern))
+
+        # 单个文件包含整个数据集
         all_df, labels_df = self.load_single(input_paths[0])
+
         return all_df, labels_df
 
     def load_single(self, filepath):
         """
-        读取单个 .ts：得到长表 all_df (按样本 ID 为索引) 与 labels_df
-        """
-        # 1) 读取 .ts
-        df, labels = load_from_tsfile_to_dataframe(
-            filepath,
-            return_separate_X_and_y=True,
-            replace_missing_vals_with='NaN'
-        )
-
-        # 2) 标签编码
+        加载单个.ts文件并处理数据
+        关键处理步骤：
+        1. 标签处理：将类别标签转换为数字编码
+        2. 长度检查：处理变长序列问题
+        3. 数据重构：将数据转换为长格式
+        4. 缺失值处理：使用插值填充缺失值
+        """
+        # 1. 从.ts文件加载数据
+        df, labels = load_from_tsfile_to_dataframe(filepath, return_separate_X_and_y=True,
+                                                             replace_missing_vals_with='NaN')
+        
+        # 2. 处理标签：将类别标签转换为数字编码
         labels = pd.Series(labels, dtype="category")
-        self.class_names = labels.cat.categories
-        labels_df = pd.DataFrame(labels.cat.codes, dtype=np.int8)
-
-        # 3) 序列长度矩阵 (num_samples, num_dims)
-        lengths = df.applymap(lambda x: len(x)).values
-
-        # 4) 横向变长 -> 子采样
+        self.class_names = labels.cat.categories  # 获取类别名称
+        labels_df = pd.DataFrame(labels.cat.codes,
+                                 dtype=np.int8)  # int8-32在使用nn.CrossEntropyLoss时会产生错误
+
+        # 3. 检查序列长度：(num_samples, num_dimensions) 包含每个序列长度的数组
+        lengths = df.applymap(
+            lambda x: len(x)).values
+
+        # 4. 处理变长序列：检查同一样本的不同维度长度是否不同
         horiz_diffs = np.abs(lengths - np.expand_dims(lengths[:, 0], -1))
-        if np.sum(horiz_diffs) > 0:
-            df = df.applymap(subsample)
-
-        # 5) 计算 max_seq_len
+
+        if np.sum(horiz_diffs) > 0:  # 如果任何行（样本）在不同维度上有不同的长度
+            df = df.applymap(subsample)  # 进行子采样
+
+        # 5. 确定最大序列长度
         lengths = df.applymap(lambda x: len(x)).values
         vert_diffs = np.abs(lengths - np.expand_dims(lengths[0, :], 0))
-        if np.sum(vert_diffs) > 0:
+        if np.sum(vert_diffs) > 0:  # 如果任何列（维度）在不同样本中有不同的长度
             self.max_seq_len = int(np.max(lengths[:, 0]))
         else:
             self.max_seq_len = lengths[0, 0]
 
-        # 6) 重构为长表：(num_samples * seq_len, feat_dim)，索引为样本 ID
-        df = pd.concat((
-            pd.DataFrame({col: df.loc[row, col] for col in df.columns})
-              .reset_index(drop=True)
-              .set_index(pd.Series(lengths[row, 0] * [row]))
-            for row in range(df.shape[0])
-        ), axis=0)
-
-        # 7) 缺失插值
+        # 6. 数据重构：首先为每个样本创建一个(seq_len, feat_dim)数据框，按单个整数索引（样本的"ID"）
+        # 然后连接成(num_samples * seq_len, feat_dim)数据框，多行对应样本索引
+        # （即与此项目中所有数据集相同的方案）
+
+        df = pd.concat((pd.DataFrame({col: df.loc[row, col] for col in df.columns}).reset_index(drop=True).set_index(
+            pd.Series(lengths[row, 0] * [row])) for row in range(df.shape[0])), axis=0)
+
+        # 7. 处理缺失值：替换NaN值
         grp = df.groupby(by=df.index)
         df = grp.transform(interpolate_missing)
 
         return df, labels_df
 
-    def instance_norm(self, case: torch.Tensor) -> torch.Tensor:
-        """
-        针对 EthanolConcentration 的数值稳定处理，其它数据集不变
-        """
-        if self.root_path.count('EthanolConcentration') > 0:
+    def instance_norm(self, case):
+        """
+        实例标准化：对特定数据集进行特殊的实例标准化
+        特点：对EthanolConcentration数据集进行特殊的数值稳定性处理
+        """
+        if self.root_path.count('EthanolConcentration') > 0:  # 为数值稳定性进行特殊处理
             mean = case.mean(0, keepdim=True)
             case = case - mean
             stdev = torch.sqrt(torch.var(case, dim=1, keepdim=True, unbiased=False) + 1e-5)
@@ -933,23 +763,37 @@
             return case
 
     def __getitem__(self, ind):
-        # 取出该样本的 (seq_len, feat_dim) 和标签
+        """
+        获取单个样本的数据
+        关键特点：
+        1. 按索引获取：通过样本ID获取对应的特征和标签
+        2. 数据增强：支持训练时的数据增强
+        3. 格式转换：将numpy数组转换为torch张量
+        """
+        # 1. 获取特征和标签
         batch_x = self.feature_df.loc[self.all_IDs[ind]].values
         labels = self.labels_df.loc[self.all_IDs[ind]].values
-
-        # 训练阶段增强（若 args 里没有该属性，则按 0 处理，不报错）
-        if str(self.flag).upper() == "TRAIN" and getattr(self.args, 'augmentation_ratio', 0) > 0:
+        
+        # 2. 数据增强（仅在训练时且增强比例大于0）
+        if self.flag == "TRAIN" and self.args.augmentation_ratio > 0:
             num_samples = len(self.all_IDs)
             num_columns = self.feature_df.shape[1]
             seq_len = int(self.feature_df.shape[0] / num_samples)
-
+            
+            # 重塑为3D格式进行增强
             batch_x = batch_x.reshape((1, seq_len, num_columns))
-            batch_x, labels, _ = run_augmentation_single(batch_x, labels, self.args)
+            batch_x, labels, augmentation_tags = run_augmentation_single(batch_x, labels, self.args)
+
             batch_x = batch_x.reshape((1 * seq_len, num_columns))
 
-        return self.instance_norm(torch.from_numpy(batch_x)), torch.from_numpy(labels)
-
-    def __len__(self):
+        # 3. 返回标准化后的数据：将numpy数组转换为torch张量
+        return self.instance_norm(torch.from_numpy(batch_x)), \
+               torch.from_numpy(labels)
+
+    def __len__(self):
+        """
+        返回数据集中的样本数量
+        """
         return len(self.all_IDs)
 
 
@@ -1053,25 +897,11 @@
 
 class Dataset_Van(Dataset):
     """
-<<<<<<< HEAD
-    Van（3类）桥梁时序分类数据集加载器
-    - 根目录下需存在: type00.csv, type01.csv, type02.csv
-    - 自动去掉 'ts' 列，只保留数值特征
-    - 每个 CSV 按 seq_len 划分非重叠窗口
-    - 70%/15%/15% 时间切分 -> TRAIN/VAL/TEST
-    - 仅 TRAIN 阶段做轻量增强（jitter + scaling + 微小 time-warp）
-    - 返回 (x, y)，x: [seq_len, feat_dim]，y: long (0/1/2)
-=======
     三分类数据集加载器（type00/01/02）
     - 每个 CSV 对应一个类别（0/1/2）
     - 将长序列按固定窗口 seq_len 非重叠切分
     - TRAIN / VAL / TEST = 70% / 15% / 15%
     - 返回: (x, y) 其中 x: [seq_len, feat_dim]，y: 标量类别ID (0/1/2)
-
-    变更点：
-    - 仅用【训练窗口】拟合 StandardScaler，再标准化全部数据（避免信息泄漏）；
-    - 保持与框架一致的属性：max_seq_len / feature_df / class_names。
->>>>>>> 24b8cf60
     """
 
     def __init__(self, args, root_path, flag='TRAIN'):
@@ -1079,124 +909,66 @@
         self.args = args
         self.root = root_path
         self.flag = str(flag).upper()
-        assert self.flag in ('TRAIN', 'VAL', 'TEST')
-
-        # ---- 找文件并贴标签 ----
-        all_files = glob.glob(os.path.join(self.root, '*.csv'))
-        wanted = {'type00': 0, 'type01': 1, 'type02': 2}
-        pairs = []
-        for p in sorted(all_files):
-            base = os.path.basename(p).lower()
-            for k, v in wanted.items():
-                if k in base:
-                    pairs.append((p, v))
-                    break
-        assert len(pairs) == 3, f"Expect 3 CSV(type00/01/02), found {len(pairs)}: {pairs}"
-        self.file_label_pairs = pairs
-        self.class_names = ['type00', 'type01', 'type02']
-
-        # ---- 读首个文件拿维度 ----
-        df0 = pd.read_csv(self.file_label_pairs[0][0])
-        if 'ts' in df0.columns:
-            df0 = df0.drop(columns=['ts'])
-        total_len, feat_dim = df0.shape
-
+        assert self.flag in ('TRAIN', 'VAL', 'TEST'), f"flag must be TRAIN/VAL/TEST, got {flag}"
+
+        # 1) 匹配三个 CSV 文件
+        pattern = os.path.join(self.root, 'type*.csv')
+        self.file_paths = sorted(glob.glob(pattern))
+        assert len(self.file_paths) == 3, f"Expected 3 CSVs, found {len(self.file_paths)} at {pattern}"
+
+        # 2) 生成标签：type00->0, type01->1, type02->2
+        self.labels = []
+        self.class_names = []
+        for p in self.file_paths:
+            fn = os.path.basename(p).lower()
+            m = re.search(r'type(\d{2})', fn)
+            assert m, f"Bad filename (expect type00/01/02*): {fn}"
+            lbl = int(m.group(1))
+            assert lbl in (0, 1, 2), f"Label must be 00/01/02, got {lbl:02d} from {fn}"
+            self.labels.append(lbl)
+            self.class_names.append(fn)
+
+        # 3) 读取所有文件为 float32，并对齐长度与列数（鲁棒）
+        arrays = []
+        min_len, min_feat = None, None
+        for p in self.file_paths:
+            arr = self._read_csv_numeric_array(p)  # float32, 无缺失, C 连续
+            arrays.append(arr)
+            L, C = arr.shape
+            min_len = L if min_len is None else min(min_len, L)
+            min_feat = C if min_feat is None else min(min_feat, C)
+
+        # 对齐到共同最短长度与最小列数，避免越界/不一致
+        arrays = [arr[:min_len, :min_feat] for arr in arrays]
+        self.data = np.stack(arrays, axis=0)  # (3, total_len, feat_dim) float32
+        total_len, feat_dim = min_len, min_feat
+
+        # 4) 计算非重叠窗口数
         self.seq_len = int(self.args.seq_len)
-        n_win = total_len // self.seq_len
-        assert n_win > 0, "seq_len 太大，无法切出窗口"
-        self.windows_per_file = n_win
-
-        # ---- 按 70/15/15 窗口数划分 ----
-        n_train = max(1, round(n_win * 0.7))
-        n_val   = max(1, round(n_win * 0.15))
-        n_test  = n_win - n_train - n_val
+        assert self.seq_len > 0, "seq_len must be positive"
+        n = total_len // self.seq_len
+        assert n > 0, f"seq_len({self.seq_len}) 太大，单文件无法切出任何窗口（total_len={total_len}）"
+
+        # 5) 按窗口数划分 TRAIN/VAL/TEST 比例（四舍五入并确保和为 n）
+        train_r, val_r, test_r = 0.7, 0.15, 0.15
+        n_train = max(1, round(n * train_r))
+        n_val   = max(1, round(n * val_r))
+        n_test  = n - n_train - n_val
         if n_test < 1:
             n_test = 1
-            while n_train + n_val + n_test > n_win:
-                if n_val > 1: n_val -= 1
-                elif n_train > 1: n_train -= 1
-                else: break
-
-        # ---- 读入全部文件数据 ----
-        data, labels = [], []
-        for p, lbl in self.file_label_pairs:
-            df = pd.read_csv(p)
-            if 'ts' in df.columns:
-                df = df.drop(columns=['ts'])
-            arr = df.values.astype(np.float32)
-            arr = np.nan_to_num(arr)
-            data.append(arr)
-            labels.append(lbl)
-        self.data = np.stack(data, axis=0)       # (3, total_len, feat_dim)
-        self.labels = np.array(labels, dtype=np.int64)
-
-        # ---- 索引表 ----
-        if self.flag == 'TRAIN':
-            w_range = range(0, n_train)
-        elif self.flag == 'VAL':
-            w_range = range(n_train, n_train + n_val)
-        else:
-            w_range = range(n_train + n_val, n_win)
-
-        self.indices = [f_idx * n_win + w for f_idx in range(3) for w in w_range]
-
-        # 保持与 Hell/UEA 接口一致
-        self.max_seq_len = self.seq_len
-        self.feature_df  = pd.DataFrame(np.zeros((1, feat_dim), dtype=np.float32))
-
-<<<<<<< HEAD
-    @staticmethod
-    def _instance_norm(x: torch.Tensor) -> torch.Tensor:
-        """逐样本实例归一化"""
-        mean = x.mean(0, keepdim=True)
-        var  = torch.var(x, dim=0, keepdim=True, unbiased=False)
-        return (x - mean) / torch.sqrt(var + 1e-5)
-=======
-        # 对齐到共同最短长度与最小列数，避免越界/不一致
-        arrays = [arr[:min_len, :min_feat] for arr in arrays]
-        total_len, feat_dim = min_len, min_feat
->>>>>>> 24b8cf60
-
-    @staticmethod
-    def _augment(x_np: np.ndarray) -> np.ndarray:
-        """轻量增强: jitter + scaling + 微小 time-warp"""
-        L, C = x_np.shape
-        x = x_np.copy()
-
-        # 1) jitter
-        col_std = x.std(axis=0, keepdims=True) + 1e-6
-        noise = np.random.normal(0.0, 0.01, size=x.shape).astype(np.float32)
-        x += noise * col_std
-
-<<<<<<< HEAD
-        # 2) scaling
-        scales = np.random.normal(1.0, 0.1, size=(1, C)).astype(np.float32)
-        x *= scales
-
-        # 3) time-warp (整体拉伸/压缩 0.95~1.05)
-        alpha = float(np.random.uniform(0.95, 1.05))
-        t_src = np.linspace(0, 1, num=L, dtype=np.float32)
-        t_tgt = np.linspace(0, 1, num=L, dtype=np.float32) ** (1.0 / alpha)
-        for c in range(C):
-            x[:, c] = np.interp(t_src, t_tgt, x[:, c])
-
-        return x
-=======
-        # ★ 6) 仅用【训练窗口】拟合 StandardScaler，然后标准化三个类别的全部数据
-        L_train = n_train * self.seq_len                         # 每个文件用于训练的时间步
-        assert L_train > 0, "L_train must be positive"
-        train_slices = [arr[:L_train] for arr in arrays]         # [(L_train, feat_dim)] * 3
-        train_concat = np.concatenate(train_slices, axis=0)      # (3*L_train, feat_dim)
-
-        self.scaler = StandardScaler()
-        self.scaler.fit(train_concat)
-
-        arrays = [self.scaler.transform(arr) for arr in arrays]  # 标准化全部时序
-        self.data = np.stack(arrays, axis=0)                     # (3, total_len, feat_dim) float32
+            if n_train + n_val + n_test > n:
+                overflow = n_train + n_val + n_test - n
+                for _ in range(overflow):
+                    if n_test > 1:
+                        n_test -= 1
+                    elif n_val > 1:
+                        n_val -= 1
+                    else:
+                        n_train = max(1, n_train - 1)
 
         self.windows_per_file = n
 
-        # 7) 根据 flag 生成全局索引
+        # 6) 根据 flag 生成全局索引
         self.indices = []
         for f_idx in range(len(self.file_paths)):
             if self.flag == 'TRAIN':
@@ -1208,177 +980,22 @@
             for w in wins:
                 self.indices.append(f_idx * n + w)
 
-        # 8) 供 Exp_Classification 占位属性（与框架保持一致）
+        # 7) 供 Exp_Classification 占位属性（与框架保持一致）
         self.max_seq_len = self.seq_len
         self.feature_df  = pd.DataFrame(np.zeros((1, feat_dim), dtype=np.float32))
->>>>>>> 24b8cf60
 
     def __len__(self):
         return len(self.indices)
 
     def __getitem__(self, idx):
         g = self.indices[idx]
-<<<<<<< HEAD
-        f_idx = g // self.windows_per_file
-        w_idx = g %  self.windows_per_file
-
-        arr   = self.data[f_idx]                  # (total_len, C)
+        f_idx = g // self.windows_per_file   # 文件索引 (0/1/2)
+        w_idx = g %  self.windows_per_file   # 窗口索引
+        arr   = self.data[f_idx]             # (total_len, feat_dim) float32
         start = w_idx * self.seq_len
-        seg   = arr[start:start + self.seq_len]   # (L, C)
-
-        if self.flag == 'TRAIN' and np.random.rand() < 0.5:
-            seg = self._augment(seg)
-
-        x = torch.from_numpy(seg).float()
-        x = self._instance_norm(x)
-        y = torch.tensor(self.labels[f_idx], dtype=torch.long)
-        return x, y
-
-
-# class Dataset_Van(Dataset):
-#     """
-#     三分类数据集加载器（type00/01/02）
-#     - 每个 CSV 对应一个类别（0/1/2）
-#     - 将长序列按固定窗口 seq_len 非重叠切分
-#     - TRAIN / VAL / TEST = 70% / 15% / 15%
-#     - 返回: (x, y) 其中 x: [seq_len, feat_dim]，y: 标量类别ID (0/1/2)
-#     """
-#
-#     def __init__(self, args, root_path, flag='TRAIN'):
-#         super().__init__()
-#         self.args = args
-#         self.root = root_path
-#         self.flag = str(flag).upper()
-#         assert self.flag in ('TRAIN', 'VAL', 'TEST'), f"flag must be TRAIN/VAL/TEST, got {flag}"
-#
-#         # 1) 匹配三个 CSV 文件
-#         pattern = os.path.join(self.root, 'type*.csv')
-#         self.file_paths = sorted(glob.glob(pattern))
-#         assert len(self.file_paths) == 3, f"Expected 3 CSVs, found {len(self.file_paths)} at {pattern}"
-#
-#         # 2) 生成标签：type00->0, type01->1, type02->2
-#         self.labels = []
-#         self.class_names = []
-#         for p in self.file_paths:
-#             fn = os.path.basename(p).lower()
-#             m = re.search(r'type(\d{2})', fn)
-#             assert m, f"Bad filename (expect type00/01/02*): {fn}"
-#             lbl = int(m.group(1))
-#             assert lbl in (0, 1, 2), f"Label must be 00/01/02, got {lbl:02d} from {fn}"
-#             self.labels.append(lbl)
-#             self.class_names.append(fn)
-#
-#         # 3) 读取所有文件为 float32，并对齐长度与列数（鲁棒）
-#         arrays = []
-#         min_len, min_feat = None, None
-#         for p in self.file_paths:
-#             arr = self._read_csv_numeric_array(p)  # float32, 无缺失, C 连续
-#             arrays.append(arr)
-#             L, C = arr.shape
-#             min_len = L if min_len is None else min(min_len, L)
-#             min_feat = C if min_feat is None else min(min_feat, C)
-#
-#         # 对齐到共同最短长度与最小列数，避免越界/不一致
-#         arrays = [arr[:min_len, :min_feat] for arr in arrays]
-#         self.data = np.stack(arrays, axis=0)  # (3, total_len, feat_dim) float32
-#         total_len, feat_dim = min_len, min_feat
-#
-#         # 4) 计算非重叠窗口数
-#         self.seq_len = int(self.args.seq_len)
-#         assert self.seq_len > 0, "seq_len must be positive"
-#         n = total_len // self.seq_len
-#         assert n > 0, f"seq_len({self.seq_len}) 太大，单文件无法切出任何窗口（total_len={total_len}）"
-#
-#         # 5) 按窗口数划分 TRAIN/VAL/TEST 比例（四舍五入并确保和为 n）
-#         train_r, val_r, test_r = 0.7, 0.15, 0.15
-#         n_train = max(1, round(n * train_r))
-#         n_val   = max(1, round(n * val_r))
-#         n_test  = n - n_train - n_val
-#         if n_test < 1:
-#             n_test = 1
-#             if n_train + n_val + n_test > n:
-#                 overflow = n_train + n_val + n_test - n
-#                 for _ in range(overflow):
-#                     if n_test > 1:
-#                         n_test -= 1
-#                     elif n_val > 1:
-#                         n_val -= 1
-#                     else:
-#                         n_train = max(1, n_train - 1)
-#
-#         self.windows_per_file = n
-#
-#         # 6) 根据 flag 生成全局索引
-#         self.indices = []
-#         for f_idx in range(len(self.file_paths)):
-#             if self.flag == 'TRAIN':
-#                 wins = range(0, n_train)
-#             elif self.flag == 'VAL':
-#                 wins = range(n_train, n_train + n_val)
-#             else:  # TEST
-#                 wins = range(n_train + n_val, n)
-#             for w in wins:
-#                 self.indices.append(f_idx * n + w)
-#
-#         # 7) 供 Exp_Classification 占位属性（与框架保持一致）
-#         self.max_seq_len = self.seq_len
-#         self.feature_df  = pd.DataFrame(np.zeros((1, feat_dim), dtype=np.float32))
-#
-#     def __len__(self):
-#         return len(self.indices)
-#
-#     def __getitem__(self, idx):
-#         g = self.indices[idx]
-#         f_idx = g // self.windows_per_file   # 文件索引 (0/1/2)
-#         w_idx = g %  self.windows_per_file   # 窗口索引
-#         arr   = self.data[f_idx]             # (total_len, feat_dim) float32
-#         start = w_idx * self.seq_len
-#         seg   = arr[start:start + self.seq_len]          # (seq_len, feat_dim) float32
-#         seg   = np.ascontiguousarray(seg, dtype=np.float32)  # C 连续，避免 from_numpy 额外拷贝
-#         x = torch.from_numpy(seg)                         # torch.float32
-#         y = torch.tensor(self.labels[f_idx], dtype=torch.long)
-#         return x, y
-#
-#     @staticmethod
-#     def _read_csv_numeric_array(path):
-#         """
-#         鲁棒读取 CSV 为 float32 的 numpy 数组：
-#         - 以 header=0 读取（首行为列名）
-#         - 丢掉时间戳列(ts)，保留数值列
-#         - to_numeric 强制数值化，非法值置 NaN
-#         - 缺失填充：ffill -> bfill -> 0
-#         - 返回 C 连续 float32
-#         """
-#         try:
-#             df = pd.read_csv(path, header=0, engine='c', dtype=str)
-#         except Exception:
-#             df = pd.read_csv(path, header=0, engine='python', dtype=str)
-#
-#         # 删除时间戳列（一般叫 'ts'）
-#         if 'ts' in df.columns:
-#             df = df.drop(columns=['ts'])
-#
-#         # 去掉全空列 & 去空白
-#         df = df.dropna(axis=1, how='all').applymap(lambda x: x.strip() if isinstance(x, str) else x)
-#
-#         # 强制数值化
-#         for c in df.columns:
-#             df[c] = pd.to_numeric(df[c], errors='coerce')
-#
-#         # 缺失值处理
-#         df = df.fillna(method='ffill').fillna(method='bfill').fillna(0.0)
-#
-#         # 转为 float32 & C 连续
-#         arr = df.to_numpy(dtype=np.float32, copy=False)
-#         return np.ascontiguousarray(arr, dtype=np.float32)
-=======
-        f_idx = g // self.windows_per_file          # 文件索引 (0/1/2)
-        w_idx = g %  self.windows_per_file          # 窗口索引
-        arr   = self.data[f_idx]                    # (total_len, feat_dim) float32
-        start = w_idx * self.seq_len
-        seg   = arr[start:start + self.seq_len]     # (seq_len, feat_dim) float32
-        seg   = np.ascontiguousarray(seg, dtype=np.float32)
-        x = torch.from_numpy(seg)                   # torch.float32
+        seg   = arr[start:start + self.seq_len]          # (seq_len, feat_dim) float32
+        seg   = np.ascontiguousarray(seg, dtype=np.float32)  # C 连续，避免 from_numpy 额外拷贝
+        x = torch.from_numpy(seg)                         # torch.float32
         y = torch.tensor(self.labels[f_idx], dtype=torch.long)
         return x, y
 
@@ -1397,16 +1014,20 @@
         except Exception:
             df = pd.read_csv(path, header=0, engine='python', dtype=str)
 
+        # 删除时间戳列（一般叫 'ts'）
         if 'ts' in df.columns:
             df = df.drop(columns=['ts'])
 
+        # 去掉全空列 & 去空白
         df = df.dropna(axis=1, how='all').applymap(lambda x: x.strip() if isinstance(x, str) else x)
 
+        # 强制数值化
         for c in df.columns:
             df[c] = pd.to_numeric(df[c], errors='coerce')
 
+        # 缺失值处理
         df = df.fillna(method='ffill').fillna(method='bfill').fillna(0.0)
 
+        # 转为 float32 & C 连续
         arr = df.to_numpy(dtype=np.float32, copy=False)
-        return np.ascontiguousarray(arr, dtype=np.float32)
->>>>>>> 24b8cf60
+        return np.ascontiguousarray(arr, dtype=np.float32)